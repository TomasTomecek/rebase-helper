#!/usr/bin/env python
# -*- coding: utf-8 -*-
#
# This tool helps you to rebase package to the latest version
# Copyright (C) 2013-2014 Red Hat, Inc.
#
# This program is free software; you can redistribute it and/or modify
# it under the terms of the GNU General Public License as published by
# he Free Software Foundation; either version 2 of the License, or
# (at your option) any later version.
#
# This program is distributed in the hope that it will be useful,
# but WITHOUT ANY WARRANTY; without even the implied warranty of
# MERCHANTABILITY or FITNESS FOR A PARTICULAR PURPOSE. See the
# GNU General Public License for more details.
#
# You should have received a copy of the GNU General Public License along
# with this program; if not, write to the Free Software Foundation, Inc.,
# 51 Franklin Street, Fifth Floor, Boston, MA 02110-1301 USA.
#
# Authors: Petr Hracek <phracek@redhat.com>
#          Tomas Hozza <thozza@redhat.com>


from __future__ import print_function
import subprocess
import os
from rebasehelper.version import VERSION

try:
    from setuptools import setup, Command
except:
    from distutils.core import setup, Command


class PyTest(Command):
    user_options = [('test-runner=',
                     't',
                     'test runner to use; by default, multiple py.test runners are tried')]
    command_consumes_arguments = True

    def initialize_options(self):
        self.test_runner = None
        self.args = []

    def finalize_options(self):
        pass

    def runner_exists(self, runner):
        syspaths = os.getenv('PATH').split(os.pathsep)
        for p in syspaths:
            if os.path.exists(os.path.join(p, runner)):
                return True

        return False

    def run(self):
        # only one test runner => just run the tests
        supported = ['2.7', '3.3', '3.4']
        potential_runners = ['py.test-' + s for s in supported]
        if self.test_runner:
            potential_runners = [self.test_runner]
        runners = [pr for pr in potential_runners if self.runner_exists(pr)]

<<<<<<< HEAD
        if not runners:
            raise SystemExit('No test runners available!')

=======
        retcode = 0
>>>>>>> c6dc81a1
        for runner in runners:
            if len(runners) > 1:
                print('\n' * 2)
                print('Running tests using "{0}":'.format(runner))

            cmd = [runner]
            for a in self.args:
                cmd.append(a)
            cmd.append('-v')
            cmd.append('test')
            t = subprocess.Popen(cmd)
            rc = t.wait()
            retcode = t.returncode or retcode

        raise SystemExit(retcode)

setup(
    name='rebasehelper',
    version=VERSION,
    description='RebaseHelper helps you to rebase your packages.',
    keywords='packages,easy,quick',
    author='Petr Hracek',
    author_email='phracek@redhat.com',
    url='https://github.com/phracek/rebase-helper',
    license='GPLv2+',
    packages=['rebasehelper'],
    include_package_data=True,
    entry_points={'console_scripts': ['rebase-helper=rebasehelper.cli:CliHelper.run']},
    setup_requires=[],
    classifiers=['Development Status :: 4 - Beta',
                   'Environment :: Console',
                   'Intended Audience :: Developers',
                   'License :: OSI Approved :: GNU General Public License v2 or later (GPLv2+)',
                   'Operating System :: POSIX :: Linux',
                   'Programming Language :: Python',
                   'Topic :: Software Development',
                  ],
    cmdclass={'test': PyTest}
)<|MERGE_RESOLUTION|>--- conflicted
+++ resolved
@@ -62,13 +62,10 @@
             potential_runners = [self.test_runner]
         runners = [pr for pr in potential_runners if self.runner_exists(pr)]
 
-<<<<<<< HEAD
         if not runners:
             raise SystemExit('No test runners available!')
 
-=======
         retcode = 0
->>>>>>> c6dc81a1
         for runner in runners:
             if len(runners) > 1:
                 print('\n' * 2)
